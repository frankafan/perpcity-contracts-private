// SPDX-License-Identifier: GPL-3.0-or-later
pragma solidity 0.8.30;

import {IBeacon} from "../interfaces/IBeacon.sol";
import {ITimeWeightedAvg} from "../interfaces/ITimeWeightedAvg.sol";
import {TimeWeightedAvg} from "../libraries/TimeWeightedAvg.sol";
import {Ownable} from "@solady/src/auth/Ownable.sol";
import {SafeCastLib} from "@solady/src/utils/SafeCastLib.sol";

contract TestnetBeacon is IBeacon, ITimeWeightedAvg, Ownable {
    using TimeWeightedAvg for TimeWeightedAvg.State;
    using SafeCastLib for *;

    uint256 public immutable creationTimestamp;

    uint216 private priceX96;

    TimeWeightedAvg.State public twaState;

<<<<<<< HEAD
    event DataUpdated(uint256 priceX96);

=======
>>>>>>> 6bebef5a
    constructor(address owner, uint256 initialData, uint32 initialCardinalityNext) {
        _initializeOwner(owner);
        data = initialData;
        timestamp = block.timestamp;

        twaState.initialize(block.timestamp.toUint32());

        twaState.grow(initialCardinalityNext);

        twaState.write(block.timestamp.toUint32(), initialData.toUint216());

        creationTimestamp = block.timestamp;
    }

    function getData() external view returns (uint256) {
<<<<<<< HEAD
        return priceX96;
=======
        return (data);
>>>>>>> 6bebef5a
    }

    function updateData(bytes calldata proof, bytes calldata publicSignals) external onlyOwner {
        priceX96 = abi.decode(publicSignals, (uint256)).toUint216();

        twaState.write(block.timestamp.toUint32(), priceX96);

        emit DataUpdated(priceX96);
    }

    function increaseCardinalityNext(uint32 cardinalityNext) external {
        twaState.grow(cardinalityNext);
    }

    function getTimeWeightedAvg(uint32 twapSecondsAgo) external view returns (uint256 twapPrice) {
        uint32 timeSinceLastObservation = (block.timestamp - twaState.getOldestObservationTimestamp()).toUint32();
        if (twapSecondsAgo > timeSinceLastObservation) twapSecondsAgo = timeSinceLastObservation;

        if (twapSecondsAgo == 0) return priceX96;

        uint32 timeSinceCreation = (block.timestamp - creationTimestamp).toUint32();
        if (timeSinceCreation < twapSecondsAgo) twapSecondsAgo = timeSinceCreation;

        uint32[] memory secondsAgos = new uint32[](2);
        secondsAgos[0] = twapSecondsAgo;
        secondsAgos[1] = 0;
        uint216[] memory priceCumulatives = twaState.observe(block.timestamp.toUint32(), secondsAgos, priceX96);
        return (priceCumulatives[1] - priceCumulatives[0]) / twapSecondsAgo;
    }
}<|MERGE_RESOLUTION|>--- conflicted
+++ resolved
@@ -17,11 +17,6 @@
 
     TimeWeightedAvg.State public twaState;
 
-<<<<<<< HEAD
-    event DataUpdated(uint256 priceX96);
-
-=======
->>>>>>> 6bebef5a
     constructor(address owner, uint256 initialData, uint32 initialCardinalityNext) {
         _initializeOwner(owner);
         data = initialData;
@@ -37,11 +32,7 @@
     }
 
     function getData() external view returns (uint256) {
-<<<<<<< HEAD
-        return priceX96;
-=======
         return (data);
->>>>>>> 6bebef5a
     }
 
     function updateData(bytes calldata proof, bytes calldata publicSignals) external onlyOwner {
